# credits: https://github.com/ashleve/lightning-hydra-template/blob/main/src/models/mnist_module.py
from typing import Any

import torch
import torch.nn as nn
from pytorch_lightning import LightningModule

from src.utils.lr_scheduler import LinearWarmupCosineAnnealingLR
from src.utils.metrics import mse


class MAELitModule(LightningModule):
    def __init__(
        self,
        net: nn.Module,
        lr: float = 0.001,
        weight_decay: float = 0.005,
        warmup_epochs: int = 5,
        max_epochs: int = 30,
        warmup_start_lr: float = 1e-8,
        eta_min: float = 1e-8,
        mask_ratio: float = 0.5,
        reconstruct_all=False,
    ):
        super().__init__()
        self.save_hyperparameters(logger=False, ignore=["net"])
        self.net = net

    def forward(self, x, y, variables, out_variables, ):
        with torch.no_grad():
            pred, mask = self.net.pred(x, y, variables, out_variables, self.hparams.mask_ratio)
        return pred, mask

    def set_lat_lon(self, lat, lon):
        self.lat = lat
        self.lon = lon

    def training_step(self, batch: Any, batch_idx: int):
<<<<<<< HEAD
        if isinstance(batch, dict):
            loss = 0
            for source_id in batch.keys():
                x, variables = batch[source_id]
                # loss can either be mse or lat_weighted_mse
                loss_dict, _, _ = self.net.forward(x, variables, mse, self.lat, self.hparams.mask_ratio, self.hparams.reconstruct_all)
                for var in loss_dict.keys():
                    self.log(
                        f"train/{source_id}/" + var,
                        loss_dict[var],
                        on_step=True,
                        on_epoch=False,
                        prog_bar=True,
                    )
                # return loss_dict
                loss += loss_dict["loss"]
            return loss / len(batch.keys())
        else:
            x, variables = batch
            # loss can either be mse or lat_weighted_mse
            loss_dict, _, _ = self.net.forward(
                x, variables, mse, self.lat, self.hparams.mask_ratio, self.hparams.reconstruct_all
=======
        x, y, variables, out_variables = batch
        # loss can either be mse or lat_weighted_mse
        loss_dict, _, _ = self.net.forward(
            x, y, variables, out_variables, mse, self.lat, self.hparams.mask_ratio, self.hparams.reconstruct_all
        )
        for var in loss_dict.keys():
            self.log(
                "train/" + var,
                loss_dict[var],
                on_step=True,
                on_epoch=False,
                prog_bar=True,
>>>>>>> b5ab4a1b
            )
            for var in loss_dict.keys():
                self.log(
                    "train/" + var,
                    loss_dict[var],
                    on_step=True,
                    on_epoch=False,
                    prog_bar=True,
                )
            return loss_dict["loss"]

    def validation_step(self, batch: Any, batch_idx: int):
        x, y, variables, out_variables = batch
        # loss can either be mse or lat_weighted_mse
        loss_dict, _, _ = self.net.forward(
            x, y, variables, out_variables, mse, self.lat, self.hparams.mask_ratio, self.hparams.reconstruct_all
        )
        for var in loss_dict.keys():
            self.log(
                "val/" + var,
                loss_dict[var],
                on_step=False,
                on_epoch=True,
                prog_bar=False,
                sync_dist=True,
            )
        return loss_dict

    # def validation_epoch_end(self, outputs: List[Any]):
    #     acc = self.val_acc.compute()  # get val accuracy from current epoch
    #     self.val_acc_best.update(acc)
    #     self.log(
    #         "val/acc_best", self.val_acc_best.compute(), on_epoch=True, prog_bar=True
    #     )

    #     self.val_acc.reset()  # reset val accuracy for next epoch

    def test_step(self, batch: Any, batch_idx: int):
        x, y, variables, out_variables = batch
        # loss can either be mse or lat_weighted_mse
        loss_dict, _, _ = self.net.forward(
            x, y, variables, out_variables, mse, self.lat, self.hparams.mask_ratio, self.hparams.reconstruct_all
        )
        for var in loss_dict.keys():
            self.log(
                "test/" + var,
                loss_dict[var],
                on_step=False,
                on_epoch=True,
                sync_dist=True,
            )
        return loss_dict

    def configure_optimizers(self):
        decay = []
        no_decay = []
        for name, m in self.named_parameters():
            if "pos_embed" in name:
                no_decay.append(m)
            else:
                decay.append(m)

        optimizer = torch.optim.AdamW(
            [
                {
                    "params": decay,
                    "lr": self.hparams.lr,
                    "weight_decay": self.hparams.weight_decay,
                },
                {"params": no_decay, "lr": self.hparams.lr, "weight_decay": 0},
            ]
        )

        lr_scheduler = LinearWarmupCosineAnnealingLR(
            optimizer,
            self.hparams.warmup_epochs,
            self.hparams.max_epochs,
            self.hparams.warmup_start_lr,
            self.hparams.eta_min,
        )

        return {"optimizer": optimizer, "lr_scheduler": lr_scheduler}<|MERGE_RESOLUTION|>--- conflicted
+++ resolved
@@ -36,13 +36,12 @@
         self.lon = lon
 
     def training_step(self, batch: Any, batch_idx: int):
-<<<<<<< HEAD
         if isinstance(batch, dict):
             loss = 0
             for source_id in batch.keys():
-                x, variables = batch[source_id]
+                x, y, variables, out_variables = batch[source_id]
                 # loss can either be mse or lat_weighted_mse
-                loss_dict, _, _ = self.net.forward(x, variables, mse, self.lat, self.hparams.mask_ratio, self.hparams.reconstruct_all)
+                loss_dict, _, _ = self.net.forward(x, y, variables, out_variables, mse, self.lat, self.hparams.mask_ratio, self.hparams.reconstruct_all)
                 for var in loss_dict.keys():
                     self.log(
                         f"train/{source_id}/" + var,
@@ -55,24 +54,10 @@
                 loss += loss_dict["loss"]
             return loss / len(batch.keys())
         else:
-            x, variables = batch
+            x, y, variables, out_variables = batch
             # loss can either be mse or lat_weighted_mse
             loss_dict, _, _ = self.net.forward(
-                x, variables, mse, self.lat, self.hparams.mask_ratio, self.hparams.reconstruct_all
-=======
-        x, y, variables, out_variables = batch
-        # loss can either be mse or lat_weighted_mse
-        loss_dict, _, _ = self.net.forward(
-            x, y, variables, out_variables, mse, self.lat, self.hparams.mask_ratio, self.hparams.reconstruct_all
-        )
-        for var in loss_dict.keys():
-            self.log(
-                "train/" + var,
-                loss_dict[var],
-                on_step=True,
-                on_epoch=False,
-                prog_bar=True,
->>>>>>> b5ab4a1b
+                x, y, variables, out_variables, mse, self.lat, self.hparams.mask_ratio, self.hparams.reconstruct_all
             )
             for var in loss_dict.keys():
                 self.log(
